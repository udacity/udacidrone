# -*- coding: utf-8 -*-
"""
Created on Tue Oct 24 16:17:28 2017

@author: steve
"""

import time
from enum import Enum

import numpy as np

from udacidrone import Drone
from udacidrone.connection import MavlinkConnection#, WebSocketConnection
from udacidrone.messaging import MsgID


class States(Enum):
    MANUAL = 0
    ARMING = 1
    TAKEOFF = 2
    WAYPOINT = 3
    LANDING = 4
    DISARMING = 5


class BackyardFlyer(Drone):

    def __init__(self, connection):
        super().__init__(connection)
        self.target_position = np.array([0.0, 0.0, 0.0])
        self.all_waypoints = []
        self.in_mission = True
        self.check_state = {}

        # initial state
        self.flight_state = States.MANUAL

        # register all your callbacks here
        self.register_callback(MsgID.LOCAL_POSITION, self.local_position_callback)
        self.register_callback(MsgID.LOCAL_VELOCITY, self.velocity_callback)
        self.register_callback(MsgID.STATE, self.state_callback)

    def local_position_callback(self):
        if self.flight_state == States.TAKEOFF:
            if -1.0 * self.local_position[2] > 0.95 * self.target_position[2]:
                self.all_waypoints = self.calculate_box()
                self.waypoint_transition()
        elif self.flight_state == States.WAYPOINT:
            if np.linalg.norm(self.target_position[0:2] - self.local_position[0:2]) < 1.0:
                if len(self.all_waypoints) > 0:
                    self.waypoint_transition()
                else:
                    if np.linalg.norm(self.local_velocity[0:2])<1.0:
                        self.landing_transition()

    def velocity_callback(self):
        if self.flight_state == States.LANDING:
            if self.global_position[2] - self.global_home[2] < 0.1:
                if abs(self.local_position[2]) < 0.01:
                    self.disarming_transition()

    def state_callback(self):
        if self.in_mission:
            if self.flight_state == States.MANUAL:
                self.arming_transition()
            elif self.flight_state == States.ARMING:
                if self.armed:
                    self.takeoff_transition()
            elif self.flight_state == States.DISARMING:
                if ~self.armed & ~self.guided:
                    self.manual_transition()

    def calculate_box(self):
        print("Setting Home")
        local_waypoints = [[10.0, 0.0, 3.0], [10.0, 10.0, 3.0], [0.0, 10.0, 3.0], [0.0, 0.0, 3.0]]
        return local_waypoints

    def arming_transition(self):
        print("arming transition")
        self.take_control()
        self.arm()
        self.set_home_position(self.global_position[0], self.global_position[1],
                               self.global_position[2])  # set the current location to be the home position

        self.flight_state = States.ARMING

    def takeoff_transition(self):
        print("takeoff transition")
        # self.global_home = np.copy(self.global_position)  # can't write to this variable!
        target_altitude = 3.0
        self.target_position[2] = target_altitude
        self.takeoff(target_altitude)
        self.flight_state = States.TAKEOFF

    def waypoint_transition(self):
        print("waypoint transition")
        self.target_position = self.all_waypoints.pop(0)
        print('target position', self.target_position)
        self.cmd_position(self.target_position[0], self.target_position[1], self.target_position[2], 0.0)
        self.flight_state = States.WAYPOINT

    def landing_transition(self):
        print("landing transition")
        self.land()
        self.flight_state = States.LANDING

    def disarming_transition(self):
        print("disarm transition")
        self.disarm()
        self.release_control()
        self.flight_state = States.DISARMING

    def manual_transition(self):
        print("manual transition")
        self.stop()
        self.in_mission = False
        self.flight_state = States.MANUAL

    def start(self):
        self.start_log("Logs", "NavLog.txt")
        # self.connect()

        print("starting connection")
        # self.connection.start()

        super().start()

        # Only required if they do threaded
        # while self.in_mission:
        #    pass

        self.stop_log()


if __name__ == "__main__":
    conn = MavlinkConnection('tcp:127.0.0.1:5760', threaded=False, PX4=False)
<<<<<<< HEAD
    # conn = WebSocketConnection('ws://127.0.0.1:5760')
=======
    #conn = WebSocketConnection('ws://127.0.0.1:5760')
>>>>>>> e5f6c7d0
    drone = BackyardFlyer(conn)
    time.sleep(2)
    drone.start()<|MERGE_RESOLUTION|>--- conflicted
+++ resolved
@@ -11,7 +11,7 @@
 import numpy as np
 
 from udacidrone import Drone
-from udacidrone.connection import MavlinkConnection#, WebSocketConnection
+from udacidrone.connection import MavlinkConnection, WebSocketConnection
 from udacidrone.messaging import MsgID
 
 
@@ -135,11 +135,7 @@
 
 if __name__ == "__main__":
     conn = MavlinkConnection('tcp:127.0.0.1:5760', threaded=False, PX4=False)
-<<<<<<< HEAD
     # conn = WebSocketConnection('ws://127.0.0.1:5760')
-=======
-    #conn = WebSocketConnection('ws://127.0.0.1:5760')
->>>>>>> e5f6c7d0
     drone = BackyardFlyer(conn)
     time.sleep(2)
     drone.start()