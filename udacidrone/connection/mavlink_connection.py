--- conflicted
+++ resolved
@@ -191,10 +191,6 @@
             elif msg.get_type() == 'LOCAL_POSITION_NED':
                 # parse out the local positin and trigger that callback
                 pos = mt.LocalFrameMessage(timestamp, msg.x, msg.y, msg.z)
-<<<<<<< HEAD
-                #print('Local position', pos)
-=======
->>>>>>> 23d79395
                 self.notify_message_listeners(MsgID.LOCAL_POSITION, pos)
 
                 # parse out the velocity and trigger that callback
