--- conflicted
+++ resolved
@@ -82,10 +82,7 @@
 
         def on_message_receive(msg_name, msg):
             """Sorts incoming messages, updates the drone state variables and runs callbacks"""
-<<<<<<< HEAD
             #print('Message received', msg_name, msg)
-=======
->>>>>>> 23d79395
             if msg_name == MsgID.CONNECTION_CLOSED:
                 self.stop()
             if msg_name in self._update_property.keys():
@@ -281,11 +278,7 @@
 
         for fn in self._callbacks.get(MsgID.ANY, []):
             try:
-<<<<<<< HEAD
-                #print('Drone executing {0} callback'.format(MsgId.ANY))
-=======
                 print('Drone executing {0} callback'.format(MsgID.ANY))
->>>>>>> 23d79395
                 fn(name)
             except Exception as e:
                 traceback.print_exc()
